import bpy
import math
import bmesh
import itertools as it

from mathutils import Vector
from bmesh.types import BMVert, BMEdge, BMFace
from ...utils import (
    equal,
    select,
    skeletonize,
    filter_geom,
    calc_edge_median,
    calc_verts_median,
    filter_vertical_edges,
    filter_horizontal_edges
    )

def make_roof(bm, faces, type, **kwargs):
    """Create different roof types

    Args:
        bm (bmesh.types.BMesh): bmesh from current edit mesh
        faces (bmesh.types.BMFace): list of user selected faces
        type (str): type of roof to generate as defined in RoofProperty
        **kwargs: Extra kargs from RoofProperty
    """

    select(faces, False)
    if type == 'FLAT':
        make_flat_roof(bm, faces, **kwargs)
    elif type == 'GABLE':
        make_gable_roof(bm, faces, **kwargs)
    elif type == 'HIP':
        make_hip_roof(bm, faces, **kwargs)

def make_flat_roof(bm, faces, thick, outset, **kwargs):
    """Create a basic flat roof

    Args:
        bm (bmesh.types.BMesh): bmesh from current edit mesh
        faces (bmesh.types.BMFace): list of user selected faces
        thick (float): Thickness of the roof
        outset (float): How mush the roof overhangs
        **kwargs: Extra kargs from RoofProperty

    Returns:
        list(bmesh.types.BMFace): Resulting top face
    """
    ret = bmesh.ops.extrude_face_region(bm, geom=faces)
    bmesh.ops.translate(bm,
        vec=(0, 0, thick),
        verts=filter_geom(ret['geom'], BMVert))

    top_face = filter_geom(ret['geom'], BMFace)[-1]
    link_faces = [f for e in top_face.edges for f in e.link_faces
                    if f is not top_face]

    bmesh.ops.inset_region(bm, faces=link_faces, depth=outset, use_even_offset=True)
    bmesh.ops.recalc_face_normals(bm, faces=bm.faces)
    bmesh.ops.delete(bm, geom=faces, context=5)

<<<<<<< HEAD
    bmesh.ops.delete(bm,
        geom=faces,
        context='FACES')
=======
    new_faces = list({f for e in top_face.edges for f in e.link_faces})
    return bmesh.ops.dissolve_faces(bm, faces=new_faces).get('region')
>>>>>>> 4878a8eb

def make_gable_roof(bm, faces, thick, outset, height, orient, **kwargs):
    """Create a gable roof

    Args:
        bm (bmesh.types.BMesh): bmesh from current edit mesh
        faces (bmesh.types.BMFace): list of user selected faces
        thick (float): Thickness of the roof
        outset (float): How mush the roof overhangs
        height (float): Height of the roof overhangs
        orient (str): Orientation/rotation for the roof (left or right)
        **kwargs: Extra kargs from RoofProperty
    """

    if not is_rectangular(faces):
        return

    # -- if more than one face, dissolve
    if len(faces) > 1:
        faces = bmesh.ops.dissolve_faces(bm,
            faces=faces, use_verts=True).get('region')

    # -- extrude the face to height
    ret = bmesh.ops.extrude_face_region(bm, geom=faces)
    verts = filter_geom(ret['geom'], BMVert)
    edges = filter_geom(ret['geom'], BMEdge)
    nfaces = filter_geom(ret['geom'], BMFace)
    bmesh.ops.translate(bm, verts=verts, vec=(0, 0, height))
    bmesh.ops.delete(bm, geom=faces + nfaces, context='FACES_ONLY')

    # -- merge opposite verts
    axis = 'x' if orient == 'LEFT' else 'y'
    _max = max([v for e in edges for v in e.verts], key=lambda v: getattr(v.co, axis))
    _min = min([v for e in edges for v in e.verts], key=lambda v: getattr(v.co, axis))
    mid = getattr((_max.co + _min.co)/2, axis)
    for v in set([v for e in edges for v in e.verts]):
        setattr(v.co, axis, mid)
    bmesh.ops.remove_doubles(bm, verts=bm.verts)

    # -- offset roof boundary
    maxz = max([v.co.z for v in bm.verts])
    top_verts = [v for v in bm.verts if v.co.z == maxz]
    faces = list(set([f for v in top_verts for f in v.link_faces if f.normal.z]))
    boundary_edges = [e for f in faces for e in f.edges
        if len(set(e.link_faces) - set(faces)) == 1]
    bmesh.ops.delete(bm, geom=faces, context='FACES')

    ret = bmesh.ops.extrude_edge_only(bm, edges=boundary_edges)
    verts = filter_geom(ret['geom'], BMVert)
    bmesh.ops.scale(bm, verts=verts, vec=(1 + outset, 1 + outset, 1))
    nedges = list(set([e for v in verts for e in v.link_edges
                        if all([v in verts for v in e.verts])]))

    # -- fix roof slope at bottom edges
    min_loc_z = min([v.co.z for e in nedges for v in e.verts])
    min_verts = list({v for e in nedges for v in e.verts if v.co.z == min_loc_z})
    bmesh.ops.translate(bm,
        verts=min_verts, vec=(0, 0, -outset))

    # -- extrude edges upwards and fill face
    ret = bmesh.ops.extrude_edge_only(bm, edges=nedges)
    verts = filter_geom(ret['geom'], BMVert)
    edges = filter_geom(ret['geom'], BMEdge)
    bmesh.ops.translate(bm, verts=verts, vec=(0, 0, thick))

    valid_edges = [e for e in edges
        if calc_edge_median(e).z != min([v.co.z for e in edges for v in e.verts])]
    edge_loc = set([getattr(calc_edge_median(e), axis) for e in valid_edges])

    # -- fill faces
    for loc in edge_loc:
        edges = [e for e in valid_edges if getattr(calc_edge_median(e), axis) == loc]
        bmesh.ops.contextual_create(bm, geom=edges)
    bmesh.ops.recalc_face_normals(bm, faces=bm.faces)

def make_hip_roof(bm, faces, thick, outset, height, **kwargs):
    """Create a hip roof

    Args:
        bm (bmesh.types.BMesh): bmesh from current edit mesh
        faces (bmesh.types.BMFace): list of user selected faces
        thick (float): Thickness of the roof
        outset (float): How mush the roof overhangs
        height (float): Height of the roof overhangs
        **kwargs: Extra kargs from RoofProperty
    """


    faces = make_flat_roof(bm, faces, thick, outset, **kwargs)
    face = faces[-1]
    median = face.calc_center_median()

    # get verts in anti-clockwise order
    original_edges = [e for e in face.edges]
    verts = [v for v in sort_verts_by_loops(face)]
    points = [v.co.to_tuple()[:2] for v in verts]

    # compute skeleton
    skeleton = skeletonize(points, [])

    # create hip roof from skeleton
    # 1. -- remove face
    bmesh.ops.delete(bm, geom=faces, context=3)

    # 2. -- determine height scale for skeleton
    height_scale = height/max([arc.height for arc in skeleton])

    # 3. -- create edges and vertices
    skeleton_edges = []
    for arc in skeleton:
        source = arc.source
        vsource = vert_at_loc(source, bm.verts)
        if not vsource:
            ht = height_scale * [arc.height for arc in skeleton if arc.source == source][-1]
            vsource = bmesh.ops.create_vert(bm,
                        co=Vector((source.x, source.y, median.z + ht))).get('vert')[-1]

        for sink in arc.sinks:
            # -- create sink vert
            vs = vert_at_loc(sink, bm.verts)
            if not vs:
                ht = height_scale * min([arc.height for arc in skeleton if sink in arc.sinks])
                vs = bmesh.ops.create_vert(bm,
                        co=Vector((sink.x, sink.y, median.z + ht))).get('vert')[-1]

            # create edge
            if vs != vsource:
                geom = bmesh.ops.contextual_create(bm, geom=[vsource, vs]).get('edges')
                skeleton_edges.extend(geom)
    bmesh.ops.remove_doubles(bm, verts=bm.verts, dist=0.0001)

    # 4. -- create faces
    for ed in original_edges:

        # -- determine skeleton_edges linked to this original edge
        face_edges = []
        for v in ed.verts:
            common = set(v.link_edges).intersection(skeleton_edges)
            face_edges.extend(list(common))

        if len(face_edges) == 2:
        # -- cycle through edge links until we form a polygon
            processed_edges = [ed]
            start, end = ed.verts

            closest = None
            current_vert = start
            while current_vert != end:
                distance = 1000
                # -- find new closest vert
                for e in current_vert.link_edges :
                    if e not in skeleton_edges or e in processed_edges: continue

                    other_vert = e.other_vert(current_vert)

                    dist = (other_vert.co - end.co).length
                    if dist < distance:
                        closest = other_vert
                        distance = dist

                # -- add edge between closest and current if any
                if closest == current_vert: break
                new_edge = bm.edges.get([closest, current_vert])
                if new_edge:
                    processed_edges.append(new_edge)

                # -- update current
                current_vert = closest

            bmesh.ops.contextual_create(bm, geom=processed_edges)
        elif len(face_edges) == 1:
        # -- special case
        # -- means that original edge has a lone vert(not connected to skeleton)

        # -- cycle edge links only once
            fedge = face_edges[-1]
            common_vert = [v for v in ed.verts if v in fedge.verts][-1]

            start = fedge.other_vert(common_vert)
            end = ed.other_vert(common_vert)

            closest = None
            distance = 1000
            for ledge in start.link_edges:
                if ledge != fedge:
                    next_vert = ledge.other_vert(start)
                    new_dist = (next_vert.co - end.co).length
                    if new_dist  < distance:
                        closest = next_vert
                        distance = new_dist
            new_edge = bm.edges.get([closest, start])
            face_edges.append(new_edge)
            face_edges.append(ed)

            bmesh.ops.contextual_create(bm, geom=face_edges)

    bmesh.ops.recalc_face_normals(bm, faces=bm.faces)
    bmesh.ops.remove_doubles(bm, verts=bm.verts, dist=0.0001)


def is_rectangular(faces):
    """ Determine if faces form a recatngular area """

    face_area = sum([f.calc_area() for f in faces])

    verts = [v for f in faces for v in f.verts]
    verts = sorted(verts, key=lambda v: (v.co.x, v.co.y))

    _min, _max = verts[0], verts[-1]
    width = abs(_min.co.x - _max.co.x)
    length = abs(_min.co.y - _max.co.y)
    area = width * length

    if round(face_area, 4) == round(area, 4):
        return True
    return False

def sort_verts_by_loops(face):
    """ sort verts in face clockwise using loops """

    start_loop = max(face.loops,
        key=lambda loop: loop.vert.co.to_tuple()[:2])

    verts = []
    current_loop = start_loop
    while len(verts) < len(face.loops):
        verts.append(current_loop.vert)
        current_loop = current_loop.link_loop_prev

    return verts

def vert_at_loc(loc, verts, loc_z=None):
    """ Find all verts at loc(x,y), return the one with highest z coord """

    results = []
    for vert in verts:
        co = vert.co
        if equal(co.x, loc.x) and equal(co.y, loc.y):
            if loc_z:
                if equal(co.z, loc_z):
                    results.append(vert)
            else:
                results.append(vert)

    if results:
        return max([v for v in results], key=lambda v: v.co.z)
    return None<|MERGE_RESOLUTION|>--- conflicted
+++ resolved
@@ -58,16 +58,10 @@
 
     bmesh.ops.inset_region(bm, faces=link_faces, depth=outset, use_even_offset=True)
     bmesh.ops.recalc_face_normals(bm, faces=bm.faces)
-    bmesh.ops.delete(bm, geom=faces, context=5)
-
-<<<<<<< HEAD
-    bmesh.ops.delete(bm,
-        geom=faces,
-        context='FACES')
-=======
+    bmesh.ops.delete(bm, geom=faces, context='FACES')
+
     new_faces = list({f for e in top_face.edges for f in e.link_faces})
     return bmesh.ops.dissolve_faces(bm, faces=new_faces).get('region')
->>>>>>> 4878a8eb
 
 def make_gable_roof(bm, faces, thick, outset, height, orient, **kwargs):
     """Create a gable roof

--- conflicted
+++ resolved
@@ -122,21 +122,7 @@
 
     # create hip roof from skeleton
     # 1. -- remove face
-<<<<<<< HEAD
     bmesh.ops.delete(bm, geom=faces, context=3)
-=======
-    bmesh.ops.delete(bm, geom=[face], context='FACES_ONLY')
-
-    # 2. -- determine unique sources and all their sinks
-    sources = set([arc.source for arc in skeleton])
-    source_sink_dict = {}
-    for source in sources:
-        _source_sinks = list()
-        for arc in skeleton:
-            if arc.source == source:
-                _source_sinks.extend(arc.sinks)
-
->>>>>>> c7f29784
 
     # 2. -- determine height scale for skeleton
     height_scale = height/max([arc.height for arc in skeleton])

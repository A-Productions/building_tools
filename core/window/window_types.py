import bmesh
from mathutils import Vector

from ..fill import fill_bar, fill_louver, fill_glass_panes, FillUser
from ..frame import (
    add_frame_depth,
)
from ..arch import (
    fill_arch,
    create_arch,
    add_arch_depth,
)
from ...utils import (
    FaceMap,
    is_ngon,
    popup_message,
    map_new_faces,
    add_faces_to_map,
    add_facemap_for_groups,
    calc_face_dimensions,
    subdivide_face_horizontally,
    subdivide_face_vertically,
    get_top_edges,
    get_top_faces,
    get_bottom_faces,
    local_xyz,
    extrude_face_region,
)


def create_window(bm, faces, prop):
    """Generate a window
    """
    for face in faces:
        if is_ngon(face):
            popup_message("Window creation not supported for n-gon", "Ngon Error")
            return False

        face.select = False

        array_faces = subdivide_face_horizontally(bm, face, widths=[prop.size_offset.size.x]*prop.count)
        for aface in array_faces:
            face = create_window_split(bm, aface, prop.size_offset.size, prop.size_offset.offset)
            window, arch = create_window_frame(bm, face, prop)
            fill_window_face(bm, window, prop)
            if prop.add_arch:
                fill_arch(bm, arch, prop)
    return True


@map_new_faces(FaceMap.WALLS)
def create_window_split(bm, face, size, offset):
    """Use properties from SplitOffset to subdivide face into regular quads
    """
    wall_w, wall_h = calc_face_dimensions(face)
<<<<<<< HEAD
    scale_x = prop.size.x / wall_w
    scale_y = prop.size.y / wall_h
    offset = local_to_global(face, Vector((prop.offset.x, prop.offset.y, 0.0)))
    return inset_face_with_scale_offset(bm, face, scale_y, scale_x, offset.x, offset.y)
=======
    # horizontal split
    h_widths = [wall_w/2 + offset.x - size.x/2, size.x, wall_w/2 - offset.x - size.x/2]
    h_faces = subdivide_face_horizontally(bm, face, h_widths)
    # vertical split
    v_width = [wall_h/2 + offset.y - size.y/2, size.y, wall_h/2 - offset.y - size.y/2]
    v_faces = subdivide_face_vertically(bm, h_faces[1], v_width)
>>>>>>> 57a389d4

    return v_faces[1]


def create_window_frame(bm, face, prop):
    """Create extrude and inset around a face to make window frame
    """

    normal = face.normal.copy()

    window_face, frame_faces = make_window_inset(bm, face, prop.size_offset.size, prop.frame_thickness)
    arch_face = None

    # create arch
    if prop.add_arch:
        frame_faces.remove(get_top_faces(frame_faces).pop()) # remove top face from frame_faces
        top_edges = get_top_edges({e for f in get_bottom_faces(frame_faces, n=3)[1:] for e in f.edges}, n=2)
        arch_face, arch_frame_faces = create_arch(bm, top_edges, frame_faces, prop.arch, prop.frame_thickness, local_xyz(face))
        frame_faces += arch_frame_faces

    bmesh.ops.recalc_face_normals(bm, faces=list(bm.faces))

    # add depths
    if frame_faces:
        frame_front_faces, frame_side_faces = add_frame_depth(bm, frame_faces, prop.frame_depth, normal)
        frame_faces = frame_front_faces + frame_side_faces

    if prop.add_arch:
        arch_face, new_frame_faces = add_arch_depth(bm, arch_face, prop.arch.depth, normal)
        frame_faces += new_frame_faces

    window_face, new_frame_faces = add_window_depth(bm, window_face, prop.window_depth, normal)
    frame_faces += new_frame_faces

    # add face maps
    add_faces_to_map(bm, [window_face], FaceMap.WINDOW)
    add_faces_to_map(bm, frame_faces, FaceMap.FRAME)
    if prop.add_arch:
        add_faces_to_map(bm, [arch_face], FaceMap.WINDOW)

    return window_face, arch_face


def add_window_depth(bm, window, depth, normal):
    if depth > 0.0:
        window_faces, frame_faces = extrude_face_region(bm, [window], -depth, normal)
        return window_faces[0], frame_faces
    else:
        return window, []


def make_window_inset(bm, face, size, frame_thickness):
    """ Make two horizontal cuts and two vertical cuts
    """
    if frame_thickness > 0:
        window_width = size.x - frame_thickness * 2
        window_height = size.y - frame_thickness * 2
        # horizontal cuts
        h_widths = [frame_thickness, window_width, frame_thickness]
        h_faces = subdivide_face_horizontally(bm, face, h_widths)
        # vertical cuts
        v_widths = [frame_thickness, window_height, frame_thickness]
        v_faces = subdivide_face_vertically(bm, h_faces[1], v_widths)
        return v_faces[1], h_faces[::2] + v_faces[::2]
    else:
        return face, []


def fill_window_face(bm, face, prop):
    """Create extra elements on face
    """
    if prop.fill_type == "GLASS_PANES":
        add_facemap_for_groups(FaceMap.WINDOW_PANES)
        fill_glass_panes(bm, face, prop.glass_fill, user=FillUser.WINDOW)
    elif prop.fill_type == "BAR":
        add_facemap_for_groups(FaceMap.WINDOW_BARS)
        fill_bar(bm, face, prop.bar_fill)
    elif prop.fill_type == "LOUVER":
        add_facemap_for_groups(FaceMap.WINDOW_LOUVERS)
        fill_louver(bm, face, prop.louver_fill, user=FillUser.WINDOW)<|MERGE_RESOLUTION|>--- conflicted
+++ resolved
@@ -53,19 +53,12 @@
     """Use properties from SplitOffset to subdivide face into regular quads
     """
     wall_w, wall_h = calc_face_dimensions(face)
-<<<<<<< HEAD
-    scale_x = prop.size.x / wall_w
-    scale_y = prop.size.y / wall_h
-    offset = local_to_global(face, Vector((prop.offset.x, prop.offset.y, 0.0)))
-    return inset_face_with_scale_offset(bm, face, scale_y, scale_x, offset.x, offset.y)
-=======
     # horizontal split
     h_widths = [wall_w/2 + offset.x - size.x/2, size.x, wall_w/2 - offset.x - size.x/2]
     h_faces = subdivide_face_horizontally(bm, face, h_widths)
     # vertical split
     v_width = [wall_h/2 + offset.y - size.y/2, size.y, wall_h/2 - offset.y - size.y/2]
     v_faces = subdivide_face_vertically(bm, h_faces[1], v_width)
->>>>>>> 57a389d4
 
     return v_faces[1]
 

--- conflicted
+++ resolved
@@ -66,14 +66,7 @@
 
     def init(self, wall_dimensions):
         self['wall_dimensions'] = wall_dimensions
-<<<<<<< HEAD
-        self.size_offset.init(
-            (self['wall_dimensions'][0] / self.array.count, self['wall_dimensions'][1]),
-            default_size=(1.0, 1.0), default_offset=(0.0, 0.0)
-        )
-=======
         self.size_offset.init((self['wall_dimensions'][0]/self.count, self['wall_dimensions'][1]), default_size=(1.0, 1.0), default_offset=(0.0, 0.0))
->>>>>>> 57a389d4
 
     def draw(self, context, layout):
         box = layout.box()
@@ -96,18 +89,12 @@
         if self.add_arch:
             self.arch.draw(context, box)
 
-<<<<<<< HEAD
-        row = layout.row()
-        row.prop_menu_enum(self, "fill_type")
-        fill = {
-=======
         box = layout.box()
         col = box.column(align=True)
         col.prop_menu_enum(self, "fill_type")
 
         # -- draw fill types
         fill_map = {
->>>>>>> 57a389d4
             "BAR": self.bar_fill,
             "LOUVER": self.louver_fill,
             "GLASS_PANES": self.glass_fill,

import bmesh
import operator

from bmesh.types import BMVert


from ...utils import (
    FaceMap,
    filter_geom,
    add_faces_to_map,
    inset_face_with_scale_offset,
    subdivide_face_edges_horizontal,
    local_to_global,
    calc_face_dimensions,
)

from mathutils import Vector


def create_stairs(bm, faces, prop):
    """Extrude steps from selected faces
    """

    for f in faces:
        f.select = False
        f = create_stair_split(bm, f, prop.size_offset)

        add_faces_to_map(bm, [f], FaceMap.STAIRS)

        # -- options for railing
        top_faces = []

        f = create_landing(bm, f, top_faces, prop)
        create_steps(bm, f, top_faces, prop)


def create_landing(bm, f, top_faces, prop):
    """ Create stair landing """
    if prop.landing:
        ret_face = extrude_step(bm, f, prop.landing_width)

        # -- keep reference to top faces for railing
        faces = {f for e in ret_face.edges for f in e.link_faces if f.normal.z > 0}
        top_faces.append(list(faces).pop())

        return ret_face
    return f


def create_steps(bm, f, top_faces, prop):
    """ Create stair steps """
    ext_face = f
    get_z = operator.attrgetter("co.z")
    fheight = max(f.verts, key=get_z).co.z - min(f.verts, key=get_z).co.z

    step_size = fheight / (prop.step_count + 1)
    start_loc = max(f.verts, key=get_z).co.z
    for i in range(prop.step_count):
        idx = i + 1 if prop.landing else i
        offset = start_loc - (step_size * idx)
        ret_face = subdivide_next_step(bm, ext_face, offset)

        ext_face = extrude_step(bm, ret_face, prop.step_width)

        # -- keep reference to top faces for railing
        faces = {f for e in ext_face.edges for f in e.link_faces if f.normal.z > 0}
        top_faces.append(list(faces).pop())


def extrude_step(bm, face, step_width):
    """ Extrude a stair step
    """
    n = face.normal
    ret_face = bmesh.ops.extrude_discrete_faces(bm, faces=[face]).get("faces").pop()
    bmesh.ops.translate(bm, vec=n * step_width, verts=ret_face.verts)
    return ret_face


def subdivide_next_step(bm, ret_face, offset):
    """ cut the next face step height
    """
    res = subdivide_face_edges_horizontal(bm, ret_face, cuts=1)
    verts = filter_geom(res["geom_inner"], BMVert)
    for v in verts:
        v.co.z = offset
    return min(verts.pop().link_faces, key=lambda f: f.calc_center_median().z)


def create_stair_split(bm, face, prop):
    """Use properties from SplitOffset to subdivide face into regular quads
    """
<<<<<<< HEAD
    size, off = prop.size, prop.offset
    return inset_face_with_scale_offset(bm, face, size.y, size.x, off.x, off.y)
=======
    wall_w, wall_h = calc_face_dimensions(face)
    scale_x = prop.size.x/wall_w
    scale_y = prop.size.y/wall_h
    offset = local_to_global(face, Vector((prop.offset.x, prop.offset.y, 0.0)))
    return inset_face_with_scale_offset(bm, face, scale_y, scale_x, offset.x, offset.y, offset.z)
>>>>>>> da1658f7
<|MERGE_RESOLUTION|>--- conflicted
+++ resolved
@@ -89,13 +89,8 @@
 def create_stair_split(bm, face, prop):
     """Use properties from SplitOffset to subdivide face into regular quads
     """
-<<<<<<< HEAD
-    size, off = prop.size, prop.offset
-    return inset_face_with_scale_offset(bm, face, size.y, size.x, off.x, off.y)
-=======
     wall_w, wall_h = calc_face_dimensions(face)
     scale_x = prop.size.x/wall_w
     scale_y = prop.size.y/wall_h
     offset = local_to_global(face, Vector((prop.offset.x, prop.offset.y, 0.0)))
-    return inset_face_with_scale_offset(bm, face, scale_y, scale_x, offset.x, offset.y, offset.z)
->>>>>>> da1658f7
+    return inset_face_with_scale_offset(bm, face, scale_y, scale_x, offset.x, offset.y, offset.z)
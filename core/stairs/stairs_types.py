--- conflicted
+++ resolved
@@ -49,7 +49,6 @@
 
 def create_steps(bm, face, prop):
     """ Create stair steps with landing"""
-<<<<<<< HEAD
     if prop.landing:
         step_widths = [prop.landing_width] + [prop.step_width] * prop.step_count
     else:
@@ -67,9 +66,6 @@
     """ Create filled stair steps with landing"""
 
     normal = face.normal.copy()
-=======
-
->>>>>>> 024c14c7
     top_faces = []
 
     # create steps

--- conflicted
+++ resolved
@@ -65,31 +65,18 @@
 def create_railing_top(bm, top_edge, prop):
     ret = bmesh.ops.duplicate(bm, geom=[top_edge])
     top_dup_edge = filter_geom(ret["geom"], BMEdge)[0]
-<<<<<<< HEAD
-    horizon = edge_vector(top_dup_edge).cross(Vector((0.0, 0.0, 1.0)))
-    up = edge_vector(top_dup_edge)
-    up.rotate(Quaternion(horizon, math.pi / 2).to_euler())
-=======
     vec = edge_vector(top_dup_edge)
 
     up = vec.copy()
     horizon = vec.cross(Vector((0., 0., 1.)))
     up.rotate(Quaternion(horizon, math.pi/2).to_euler())
->>>>>>> 28d5b22b
 
     sloped = edge_is_sloped(top_dup_edge)
     cylinder = edge_to_cylinder(bm, top_dup_edge, prop.corner_post_width/2, up)
     if sloped:
         rotate_sloped_rail_bounds(bm, cylinder, vec)
 
-<<<<<<< HEAD
-    edge_to_cylinder(bm, top_dup_edge, prop.corner_post_width / 2, up)
-    bmesh.ops.translate(
-        bm, verts=top_edge.verts, vec=Vector((0.0, 0.0, -1.0)) * prop.corner_post_width / 2,
-    )
-=======
     bmesh.ops.translate(bm, verts=top_edge.verts, vec=Vector((0., 0., -1.))*prop.corner_post_width/2)
->>>>>>> 28d5b22b
 
 
 @map_new_faces(FaceMap.RAILING_POSTS)
@@ -117,14 +104,10 @@
             ret = bmesh.ops.duplicate(bm, geom=[edge])
             dup_edge = filter_geom(ret["geom"], BMEdge)[0]
             up = face.normal
-<<<<<<< HEAD
-            edge_to_cylinder(bm, dup_edge, post_size / 2, up)
-=======
             vec = edge_vector(dup_edge)
             cylinder = edge_to_cylinder(bm, dup_edge, post_size/2, up)
             if sloped:
                 rotate_top_faces(bm, cylinder, vec, dir)
->>>>>>> 28d5b22b
         # delete reference faces
         dup_faces = list({f for e in inner_edges for f in e.link_faces})
         bmesh.ops.delete(bm, geom=dup_faces, context="FACES")
@@ -150,11 +133,6 @@
             ret = bmesh.ops.duplicate(bm, geom=[edge])
             dup_edge = filter_geom(ret["geom"], BMEdge)[0]
             up = face.normal
-<<<<<<< HEAD
-            if not edge_vector(dup_edge).z:
-                scale_railing_edge(bm, dup_edge, prop.corner_post_width)
-            edge_to_cylinder(bm, dup_edge, rail_size / 2, up)
-=======
 
             vec = edge_vector(dup_edge)
             sloped = edge_is_sloped(dup_edge)
@@ -162,7 +140,6 @@
             if sloped:
                 rotate_sloped_rail_bounds(bm, cylinder, vec)
 
->>>>>>> 28d5b22b
         # delete reference faces
         dup_faces = list({f for e in inner_edges for f in e.link_faces})
         bmesh.ops.delete(bm, geom=dup_faces, context="FACES")

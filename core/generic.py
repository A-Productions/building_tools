import bpy
import bmesh
from bpy.props import (
    IntProperty,
    EnumProperty,
    BoolProperty,
    FloatProperty,
    PointerProperty,
    CollectionProperty,
    FloatVectorProperty,
)

from ..utils import (
    get_edit_mesh,
    restricted_size,
    restricted_offset,
    set_material_for_active_facemap,
)


class SizeOffsetProperty(bpy.types.PropertyGroup):
    """ Convinience PropertyGroup used for regular Quad Inset (see window and door)"""

    def get_size(self):
<<<<<<< HEAD
        default = (1.0, 1.0)
        return self.get("size", restricted_size(
            self.parent_dimensions, self.offset, (0.1, 0.1), default)
        )

    def set_size(self, value):
        self["size"] = restricted_size(
            self.parent_dimensions, self.offset, (0.1, 0.1), value)
=======
        return self.get("size", restricted_size(self['parent_dimensions'], self.offset, (0.1, 0.1), self['default_size']))

    def set_size(self, value):
        self["size"] = restricted_size(self['parent_dimensions'], self.offset, (0.1, 0.1), value)
>>>>>>> da1658f7

    size: FloatVectorProperty(
        name="Size",
        get=get_size,
        set=set_size,
        subtype="XYZ",
        size=2,
        description="Size of geometry",
    )

    def get_offset(self):
        return self.get("offset", self['default_offset'])

    def set_offset(self, value):
        self["offset"] = restricted_offset(self['parent_dimensions'], self.size, value)

    offset: FloatVectorProperty(
        name="Offset",
        get=get_offset,
        set=set_offset,
        subtype="TRANSLATION",
        size=2,
        description="How much to offset geometry",
    )

    show_props: BoolProperty(default=False)

    def init(self, parent_dimensions, default_size=(1.0, 1.0), default_offset=(0.0, 0.0)):
        self['parent_dimensions'] = parent_dimensions
        self['default_size'] = default_size
        self['default_offset'] = default_offset

    def draw(self, context, layout):
        layout.prop(self, "show_props", icon="TRIA_DOWN" if self.show_props else "TRIA_RIGHT", text="Size & Offset", emboss=False)

        if self.show_props:
            box = layout.box()
            row = box.row(align=False)
            col = row.column(align=True)
            col.prop(self, "size")

            col = row.column(align=True)
            col.prop(self, "offset")


class ArrayProperty(bpy.types.PropertyGroup):
    """ Convinience PropertyGroup used to array elements """

    count: IntProperty(
        name="Count", min=1, max=1000, default=1, description="Number of elements"
    )

    show_props: BoolProperty(default=False)

    def draw(self, context, layout):
        layout.prop(self, "show_props", icon="TRIA_DOWN" if self.show_props else "TRIA_RIGHT", text="Array Elements", emboss=False)

        if self.show_props:
            box = layout.box()
            box.prop(self, "count")


class ArchProperty(bpy.types.PropertyGroup):
    """ Convinience PropertyGroup to create arched features """

    resolution: IntProperty(
        name="Arc Resolution",
        min=0,
        max=1000,
        default=0,
        description="Number of segements for the arc",
    )

    offset: FloatProperty(
        name="Arc Offset",
        min=0.01,
        max=1.0,
        default=0.5,
        description="How far arc is from top",
    )

    height: FloatProperty(
        name="Arc Height",
        min=0.01,
        max=100.0,
        default=0.5,
        description="Radius of the arc",
    )

    func_items = [("SINE", "Sine", "", 0), ("SPHERE", "Sphere", "", 1)]
    function: EnumProperty(
        name="Offset Function",
        items=func_items,
        default="SPHERE",
        description="Type of offset for arch",
    )

    show_props: BoolProperty(default=False)

    def draw(self, context, layout):
        layout.prop(self, "show_props", icon="TRIA_DOWN" if self.show_props else "TRIA_RIGHT", text="Arched", emboss=False)

        if self.show_props:
            box = layout.box()
            col = box.column(align=True)
            row = col.row(align=True)
            row.prop(self, "function", expand=True)
            col.prop(self, "resolution")
            col.prop(self, "offset")
            col.prop(self, "height")


class BTOOLS_UL_fmaps(bpy.types.UIList):
    def draw_item(self, _context, layout, _data, item, icon, skip, _skip, _skip_):
        fmap = item
        if self.layout_type in {"DEFAULT", "COMPACT"}:
            layout.prop(fmap, "name", text="", emboss=False, icon="FACE_MAPS")
        elif self.layout_type == "GRID":
            layout.alignment = "CENTER"
            layout.label(text="", icon_value=icon)


class BTOOLS_OT_fmaps_clear(bpy.types.Operator):
    """Remove all empty face maps"""

    bl_idname = "btools.face_map_clear"
    bl_label = "Clear empty face maps"
    bl_options = {"REGISTER", "UNDO"}

    @classmethod
    def poll(cls, context):
        obj = context.object
        return obj and obj.type == "MESH"

    def execute(self, context):
        obj = context.object
        me = get_edit_mesh()
        bm = bmesh.from_edit_mesh(me)

        face_map = bm.faces.layers.face_map.active
        used_indices = {f[face_map] for f in bm.faces}
        all_indices = {f.index for f in obj.face_maps}
        tag_remove_indices = all_indices - used_indices

        # -- remove face maps
        tag_remove_maps = [obj.face_maps[idx] for idx in tag_remove_indices]
        for fmap in tag_remove_maps:
            obj.face_maps.remove(fmap)

        # -- remove facemap materials:
        for idx in reversed(list(tag_remove_indices)):
            obj.facemap_materials.remove(idx)

        bmesh.update_edit_mesh(me, True)
        return {"FINISHED"}


class TrackedProperty(bpy.types.PropertyGroup):
    """ Convinience property group to keep track of properties being
        shared between modules
    """

    slab_outset: FloatProperty()


def update_facemap_material(self, context):
    """ Assign the updated material to all faces belonging to active facemap
    """
    set_material_for_active_facemap(self.material, context)
    return None


class FaceMapMaterial(bpy.types.PropertyGroup):
    """ Tracks materials for each facemap created for an object
    """

    material: PointerProperty(type=bpy.types.Material, update=update_facemap_material)


classes = (
    ArchProperty,
    ArrayProperty,
    FaceMapMaterial,
    TrackedProperty,
    BTOOLS_UL_fmaps,
    SizeOffsetProperty,
    BTOOLS_OT_fmaps_clear,
)


def register_generic():
    for cls in classes:
        bpy.utils.register_class(cls)

    bpy.types.Object.tracked_properties = PointerProperty(type=TrackedProperty)
    bpy.types.Object.facemap_materials = CollectionProperty(type=FaceMapMaterial)


def unregister_generic():
    for cls in classes:
        bpy.utils.unregister_class(cls)

    del bpy.types.Object.facemap_materials
    del bpy.types.Object.tracked_properties<|MERGE_RESOLUTION|>--- conflicted
+++ resolved
@@ -22,21 +22,10 @@
     """ Convinience PropertyGroup used for regular Quad Inset (see window and door)"""
 
     def get_size(self):
-<<<<<<< HEAD
-        default = (1.0, 1.0)
-        return self.get("size", restricted_size(
-            self.parent_dimensions, self.offset, (0.1, 0.1), default)
-        )
-
-    def set_size(self, value):
-        self["size"] = restricted_size(
-            self.parent_dimensions, self.offset, (0.1, 0.1), value)
-=======
         return self.get("size", restricted_size(self['parent_dimensions'], self.offset, (0.1, 0.1), self['default_size']))
 
     def set_size(self, value):
         self["size"] = restricted_size(self['parent_dimensions'], self.offset, (0.1, 0.1), value)
->>>>>>> da1658f7
 
     size: FloatVectorProperty(
         name="Size",

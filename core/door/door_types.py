--- conflicted
+++ resolved
@@ -1,10 +1,4 @@
 import bmesh
-<<<<<<< HEAD
-from mathutils import Vector
-from bmesh.types import BMEdge
-
-=======
->>>>>>> 57a389d4
 from ..fill import fill_panel, fill_glass_panes, fill_louver, FillUser
 from ..frame import (
     add_frame_depth,
@@ -20,17 +14,10 @@
     filter_geom,
     popup_message,
     map_new_faces,
-<<<<<<< HEAD
-    local_to_global,
-    face_with_verts,
-=======
->>>>>>> 57a389d4
     add_faces_to_map,
     calc_face_dimensions,
     add_facemap_for_groups,
     subdivide_face_edges_vertical,
-<<<<<<< HEAD
-=======
     subdivide_face_horizontally,
     subdivide_face_vertically,
     get_top_edges,
@@ -38,7 +25,6 @@
     get_bottom_faces,
     local_xyz,
     extrude_face_region,
->>>>>>> 57a389d4
 )
 
 
@@ -66,14 +52,6 @@
 def create_door_split(bm, face, size, offset):
     """Use properties from SizeOffset to subdivide face into regular quads
     """
-<<<<<<< HEAD
-    wall_w, wall_h = calc_face_dimensions(face)
-    scale_x = prop.size.x / wall_w
-    scale_y = prop.size.y / wall_h
-    offset = local_to_global(face, Vector((prop.offset.x, prop.offset.y, 0.0)))
-    return inset_face_with_scale_offset(bm, face, scale_y, scale_x, offset.x, offset.y)
-=======
->>>>>>> 57a389d4
 
     wall_w, wall_h = calc_face_dimensions(face)
     # horizontal split

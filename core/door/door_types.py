import bmesh
from mathutils import Vector
from bmesh.types import BMEdge

from ..fill import fill_panel, fill_glass_panes, fill_louver, FillUser
from ...utils import (
    is_ngon,
    FaceMap,
    validate,
    arc_edge,
    filter_geom,
    popup_message,
    map_new_faces,
    local_to_global,
    face_with_verts,
    add_faces_to_map,
    calc_edge_median,
    calc_face_dimensions,
    filter_vertical_edges,
    add_facemap_for_groups,
    inset_face_with_scale_offset,
    subdivide_face_edges_vertical,
<<<<<<< HEAD
=======
    local_to_global,
>>>>>>> 6d523419
)


def create_door(bm, faces, prop):
    """Create door from face selection
    """
    for face in faces:
        if is_ngon(face):
            popup_message("Door creation not supported for n-gons!", "Ngon Error")
            return False

        array_faces = create_door_array(bm, face, prop.array)
        for aface in array_faces:
            face = create_door_split(bm, aface, prop.size_offset)
            if not face:
                continue

            face = create_door_frame(bm, face, prop)
            create_door_fill(bm, face, prop)
    return True


@map_new_faces(FaceMap.WALLS)
def create_door_split(bm, face, prop):
    """Use properties from SplitOffset to subdivide face into regular quads
    """
    wall_w, wall_h = calc_face_dimensions(face)
    scale_x = prop.size.x / wall_w
    scale_y = prop.size.y / wall_h
    offset = local_to_global(face, Vector((prop.offset.x, prop.offset.y, 0.0)))
    return inset_face_with_scale_offset(bm, face, scale_y, scale_x, offset.x, offset.y)


def create_door_array(bm, face, prop):
    """Use ArrayProperty to subdivide face horizontally/vertically for further processing
    """
    if prop.count <= 1:
        return [face]
    res = subdivide_face_edges_vertical(bm, face, prop.count - 1)
    inner_edges = filter_geom(res["geom_inner"], bmesh.types.BMEdge)
    return list({f for e in inner_edges for f in e.link_faces})


@map_new_faces(FaceMap.DOOR_FRAMES, skip=FaceMap.DOOR)
def create_door_frame(bm, face, prop):
    """Extrude and inset face to make door frame
    """
    # -- dissolve bottom edge
    edges = sorted(face.edges, key=lambda ed: calc_edge_median(ed).z)
    bmesh.ops.dissolve_edges(bm, edges=edges[:1], use_verts=True)
    face = min(edges.pop().link_faces, key=lambda f: f.calc_center_median().z)

    if prop.has_arch():
        return create_door_frame_arched(bm, face, prop)

    frame_faces = []
    normal = face.normal.copy()
    if prop.frame_thickness > 0:
        face = make_door_inset(bm, face, prop)

        faces = [f for e in face.edges for f in e.link_faces]
        frame_faces = list(
            filter(lambda f: f is not face and f.normal == normal, faces)
        )

    if prop.door_depth > 0.0:
        face = bmesh.ops.extrude_discrete_faces(bm, faces=[face]).get("faces").pop()
        bmesh.ops.translate(bm, verts=face.verts, vec=-normal * prop.door_depth)

    bmesh.ops.recalc_face_normals(bm, faces=list(bm.faces))
    if frame_faces and prop.frame_depth > 0.0:
        geom = bmesh.ops.extrude_face_region(bm, geom=frame_faces).get("geom")
        verts = filter_geom(geom, bmesh.types.BMVert)
        bmesh.ops.translate(bm, verts=verts, vec=normal * prop.frame_depth)

    add_faces_to_map(bm, [face], FaceMap.DOOR)
    return face


def create_door_frame_arched(bm, face, prop):
    """ Arch the top edge of face and make door frame
    """
    arc_edges = []
    top = sorted(face.edges, key=lambda ed: calc_edge_median(ed).z).pop()
    arc_edges.append(top)

    frame_faces = []
    normal = face.normal.copy()
    if prop.frame_thickness > 0:
        face = make_door_inset(bm, face, prop)

        faces = [f for e in face.edges for f in e.link_faces]
        frame_faces = list(
            filter(lambda f: f is not face and f.normal == normal, faces)
        )

        top2 = sorted(face.edges, key=lambda ed: calc_edge_median(ed).z).pop()
        merge_corner_vertices(bm, top2)
        arc_edges.append(top2)

    frame_faces = arc_frame_edges(bm, arc_edges, frame_faces, prop.arch)

    verts = sorted(face.verts, key=lambda v: v.co.z)
    edge = bmesh.ops.connect_verts(bm, verts=verts[2:4]).get("edges").pop()

    faces = extrude_door_and_frame_depth(bm, edge.link_faces, frame_faces, normal, prop)
    if faces:
        add_faces_to_map(bm, faces, FaceMap.DOOR)
        return sorted(faces, key=lambda f: f.calc_center_median().z)[0]
    return min(edge.link_faces, key=lambda f: f.calc_center_median().z)


def create_door_fill(bm, face, prop):
    """Add decorative elements on door face
    """
    if prop.fill_type == "PANELS":
        add_facemap_for_groups(FaceMap.DOOR_PANELS)
        fill_panel(bm, face, prop.panel_fill)
    elif prop.fill_type == "GLASS_PANES":
        add_facemap_for_groups(FaceMap.DOOR_PANES)
        if prop.has_arch():
            pane_arch_face(bm, face, prop.glass_fill)
        fill_glass_panes(bm, face, prop.glass_fill, user=FillUser.DOOR)
    elif prop.fill_type == "LOUVER":
        add_facemap_for_groups(FaceMap.DOOR_LOUVERS)
        fill_louver(bm, face, prop.louver_fill, user=FillUser.DOOR)


def make_door_inset(bm, face, prop):
    """Make one horizontal cut and two vertical cuts on face
    """
    edges = filter_vertical_edges(face.edges, face.normal)
    top_edge = split_edges_horizontal_offset_top(bm, edges, prop.frame_thickness)
    face = min(top_edge.link_faces, key=lambda f: f.calc_center_median().z)

    w = calc_face_dimensions(face)[0]
    off = (w / 3) - prop.frame_thickness
    edges = split_face_vertical_with_offset(bm, face, 2, [off, off])
    face = (set(edges[0].link_faces) & set(edges[1].link_faces)).pop()
    return face


def merge_corner_vertices(bm, edge):
    """ Merge highest verts linked to edge with verts above them
    """
    verts = {vert for v in edge.verts for e in v.link_edges for vert in e.verts}
    verts = list(filter(lambda v: v not in edge.verts, verts))

    top_verts = sorted(verts, key=lambda v: v.co.z)[2:]
    for vert in top_verts:
        upper_verts = [v for e in vert.link_edges for v in e.verts]
        upper_link = sorted(upper_verts, key=lambda v: v.co.z).pop()
        bmesh.ops.pointmerge(bm, verts=[upper_link, vert], merge_co=upper_link.co)


def arc_frame_edges(bm, edges, frame_faces, prop):
    new_edges = []
    for e in edges:
        res = arc_edge(bm, e, prop.resolution, prop.height, prop.offset, prop.function)
        new_edges.extend(filter_geom(res["geom_split"], bmesh.types.BMEdge))

    res = bmesh.ops.bridge_loops(bm, edges=new_edges)
    bmesh.ops.delete(
        bm, geom=[f for f in frame_faces if len(f.verts) > 4], context="FACES"
    )
    return validate(set(frame_faces + res["faces"]))


def extrude_door_and_frame_depth(bm, door_faces, frame_faces, normal, prop):
    """ Create extrusions for door depth and frame depth
    """
    faces = None
    if prop.door_depth > 0.0:
        res = bmesh.ops.extrude_face_region(bm, geom=door_faces).get("geom")
        bmesh.ops.delete(bm, geom=door_faces, context="FACES")
        faces = filter_geom(res, bmesh.types.BMFace)
        verts = list({v for f in faces for v in f.verts})
        bmesh.ops.translate(bm, verts=verts, vec=-normal * prop.door_depth)

    bmesh.ops.recalc_face_normals(bm, faces=list(bm.faces))
    if frame_faces and prop.frame_depth > 0.0:
        geom = bmesh.ops.extrude_face_region(bm, geom=frame_faces).get("geom")
        verts = filter_geom(geom, bmesh.types.BMVert)
        bmesh.ops.translate(bm, verts=verts, vec=normal * prop.frame_depth)

    return faces


def split_face_vertical_with_offset(bm, face, cuts, offsets):
    """split a face(quad) vertically and move the new edges
    """
    median = face.calc_center_median()
    res = subdivide_face_edges_vertical(bm, face, cuts)
    edges = filter_geom(res["geom_inner"], BMEdge)
    edges.sort(
        key=lambda e: getattr(calc_edge_median(e), "x" if face.normal.y else "y")
    )

    for off, e in zip(offsets, edges):
        tvec = calc_edge_median(e) - median
        bmesh.ops.translate(bm, verts=e.verts, vec=tvec.normalized() * off)
    return edges


def split_edges_horizontal_offset_top(bm, edges, offset):
    """split a face(quad) horizontally and move the new edge
    """
    face = face_with_verts(bm, list({v for e in edges for v in e.verts}))
    v_edges = filter_vertical_edges(face.edges, face.normal)
    new_verts = []
    for e in v_edges:
        vert = max(list(e.verts), key=lambda v: v.co.z)
        v = bmesh.utils.edge_split(e, vert, offset / e.calc_length())[-1]
        new_verts.append(v)

    res = bmesh.ops.connect_verts(bm, verts=new_verts).get("edges")
    return res.pop()


@map_new_faces(FaceMap.DOOR_PANES)
def pane_arch_face(bm, face, prop):
    edge = sorted(face.edges, key=lambda ed: calc_edge_median(ed).z).pop()
    arch_face = sorted(edge.link_faces, key=lambda f: f.calc_center_median().z).pop()
    add_faces_to_map(bm, [arch_face], FaceMap.DOOR)
    bmesh.ops.inset_individual(
        bm, faces=[arch_face], thickness=prop.pane_margin * 0.75, use_even_offset=True
    )
    bmesh.ops.translate(
        bm, verts=arch_face.verts, vec=-arch_face.normal * prop.pane_depth
    )<|MERGE_RESOLUTION|>--- conflicted
+++ resolved
@@ -20,10 +20,6 @@
     add_facemap_for_groups,
     inset_face_with_scale_offset,
     subdivide_face_edges_vertical,
-<<<<<<< HEAD
-=======
-    local_to_global,
->>>>>>> 6d523419
 )
 
 

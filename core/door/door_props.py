import bpy
from bpy.props import FloatProperty, EnumProperty, PointerProperty

from ..generic import ArchProperty, ArrayProperty, SizeOffsetProperty
from ..fill import FillPanel, FillLouver, FillGlassPanes


class DoorProperty(bpy.types.PropertyGroup):
    frame_thickness: FloatProperty(
        name="Frame Thickness",
        min=0.0,
        max=2.99,
        default=0.1,
        description="Thickness of door Frame",
    )

    frame_depth: FloatProperty(
        name="Frame Depth",
        min=0.0,
        max=100.0,
        default=0.0,
        step=1,
        description="Depth of door Frame",
    )

    door_depth: FloatProperty(
        name="Door Depth", min=0.0, max=0.5, default=0.05, description="Depth of door"
    )

    fill_items = [
        ("NONE", "None", "", 0),
        ("PANELS", "Panels", "", 1),
        ("GLASS_PANES", "Glass_Panes", "", 2),
        ("LOUVER", "Louver", "", 3),
    ]
    fill_type: EnumProperty(
        name="Fill Type",
        items=fill_items,
        default="NONE",
        description="Type of fill for door",
    )

    arch: PointerProperty(type=ArchProperty)
    array: PointerProperty(type=ArrayProperty)
    size_offset: PointerProperty(type=SizeOffsetProperty)

    panel_fill: PointerProperty(type=FillPanel)
    glass_fill: PointerProperty(type=FillGlassPanes)
    louver_fill: PointerProperty(type=FillLouver)

    def has_arch(self):
        return self.arch.resolution > 0

    def init(self, wall_dimensions):
<<<<<<< HEAD
        self.wall_dimensions = wall_dimensions
        self.size_offset.parent_dimensions = (
            self.wall_dimensions.x / self.array.count, self.wall_dimensions.y
        )
=======
        self['wall_dimensions'] = wall_dimensions
        self.size_offset.init((self['wall_dimensions'][0]/self.array.count, self['wall_dimensions'][1]), default_size=(1.0, 1.0), default_offset=(0.0, 0.0))
>>>>>>> da1658f7

    def draw(self, context, layout):
        self.size_offset.draw(context, layout)
        self.array.draw(context, layout)
        self.arch.draw(context, layout)

        box = layout.box()
        col = box.column(align=True)
        col.prop(self, "door_depth")
        row = col.row(align=True)
        row.prop(self, "frame_thickness")
        row.prop(self, "frame_depth")

        row = layout.row()
        row.prop_menu_enum(self, "fill_type")
        fill = {
            "PANELS": self.panel_fill,
            "LOUVER": self.louver_fill,
            "GLASS_PANES": self.glass_fill,
        }.get(self.fill_type)
        if fill:
            fill.draw(layout)<|MERGE_RESOLUTION|>--- conflicted
+++ resolved
@@ -52,15 +52,8 @@
         return self.arch.resolution > 0
 
     def init(self, wall_dimensions):
-<<<<<<< HEAD
-        self.wall_dimensions = wall_dimensions
-        self.size_offset.parent_dimensions = (
-            self.wall_dimensions.x / self.array.count, self.wall_dimensions.y
-        )
-=======
         self['wall_dimensions'] = wall_dimensions
         self.size_offset.init((self['wall_dimensions'][0]/self.array.count, self['wall_dimensions'][1]), default_size=(1.0, 1.0), default_offset=(0.0, 0.0))
->>>>>>> da1658f7
 
     def draw(self, context, layout):
         self.size_offset.draw(context, layout)

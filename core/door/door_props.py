--- conflicted
+++ resolved
@@ -82,11 +82,6 @@
             "PANELS": self.panel_fill,
             "LOUVER": self.louver_fill,
             "GLASS_PANES": self.glass_fill,
-<<<<<<< HEAD
         }.get(self.fill_type)
-=======
-        }
-        fill = fill_map.get(self.fill_type)
->>>>>>> 5401ca4e
         if fill:
             fill.draw(layout)
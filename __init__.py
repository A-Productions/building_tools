--- conflicted
+++ resolved
@@ -185,7 +185,6 @@
     floor_count     = IntProperty(
         name="Floor Count", description="Number of floors", min=1, max=1000, default=1, 
         update=update_building)
-<<<<<<< HEAD
 
     floor_height    = FloatProperty(
         name="Floor Height", description="Height of each floor", min=0.01, max=1000.0, default=1.0, 
@@ -199,21 +198,6 @@
         name="Slab Outset", description="Outset of each slab", min=0.01, max=1000.0, default=0.1, 
         update=update_building)
 
-=======
-
-    floor_height    = FloatProperty(
-        name="Floor Height", description="Height of each floor", min=0.01, max=1000.0, default=1.0, 
-        update=update_building)
-
-    slab_thickness  = FloatProperty(
-        name="Slab Height", description="Thickness of each slab", min=0.01, max=1000.0, default=0.15, 
-        update=update_building)
-
-    slab_outset     = FloatProperty(
-        name="Slab Outset", description="Outset of each slab", min=0.01, max=1000.0, default=0.1, 
-        update=update_building)
-
->>>>>>> fb2c7666
     mat_slab        = PointerProperty(type=bpy.types.Material,
         name="Slab Material", description="Material for slab faces", update=update_building) 
     mat_wall        = PointerProperty(type=bpy.types.Material,
@@ -233,10 +217,6 @@
         col = box.column(align=True)
         col.prop(self, "mat_slab")
         col.prop(self, "mat_wall")
-<<<<<<< HEAD
-
-=======
->>>>>>> fb2c7666
 
 class WindowProperty(bpy.types.PropertyGroup):
     win_types = [("BASIC", "Basic", "", 0), ("ARCHED", "Arched", "", 1)]

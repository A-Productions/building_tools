--- conflicted
+++ resolved
@@ -24,16 +24,9 @@
 
 class PANEL_PT_mesh_tools(bpy.types.Panel):
     """UI panel for building operators and properties"""
-<<<<<<< HEAD
-
-    bl_label = "Mesh Generation"
-    bl_idname = "VIEW3D_PT_btools"
-=======
     bl_label = "Mesh Tools"
-
->>>>>>> c7f29784
     bl_space_type = 'VIEW_3D'
-    bl_region_type = 'UI'
+    bl_region_type = 'TOOLS'
     bl_category = 'Building Tools'
 
     def draw(self, context):

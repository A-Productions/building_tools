--- conflicted
+++ resolved
@@ -2,11 +2,7 @@
     "name": "Building Tools",
     "author": "Ian Ichung'wa Karanja (ranjian0)",
     "version": (0, 8, 2),
-<<<<<<< HEAD
     "blender": (2, 80, 0),
-=======
-    "blender": (2, 79, 0),
->>>>>>> 4878a8eb
     "location": "View3D > Toolshelf > Building Tools",
     "description": "Building Creation Tools",
     "warning": "",
@@ -66,22 +62,14 @@
 
 def register():
     register_core()
-<<<<<<< HEAD
     for cls in classes:
         bpy.utils.register_class(cls)
-=======
-    bpy.utils.register_class(MeshGenerationPanel)
->>>>>>> 4878a8eb
 
 
 def unregister():
     unregister_core()
-<<<<<<< HEAD
     for cls in classes:
         bpy.utils.unregister_class(cls)
-=======
-    bpy.utils.unregister_class(MeshGenerationPanel)
->>>>>>> 4878a8eb
 
 if __name__ == "__main__":
     # -- continuos updates with script watcher

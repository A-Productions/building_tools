bl_info = {
    "name": "Building Tools",
    "author": "Ian Ichung'wa Karanja (ranjian0)",
    "version": (0, 0, 1),
    "blender": (2, 79, 0),
    "location": "View3D > Toolshelf > Building Tools",
    "description": "Building Creation Tools",
    "warning": "",
    "wiki_url": "",
    "tracker_url": "",
    "category": "Add Mesh"
}

import bpy
from .core import register_core, unregister_core

# =======================================================
#
#           PANEL UI
#
# =======================================================


class MeshGenerationPanel(bpy.types.Panel):
    """UI panel for building operators and properties"""

    bl_idname = "VIEW3D_PT_cynthia"
    bl_label = "Mesh Generation"

    bl_space_type = 'VIEW_3D'
    bl_region_type = 'TOOLS'
    bl_category = 'Building Tools'

    def draw(self, context):
        layout = self.layout
        active = context.object

        # Draw Operators
        # ``````````````
        col = layout.column(align=True)
        col.operator("cynthia.add_floorplan")
        col.operator("cynthia.add_floors")

        row = col.row(align=True)
        row.operator("cynthia.add_window")
        row.operator("cynthia.add_door")

<<<<<<< HEAD
=======
        row = col.row(align=True)
        # row.operator("cynthia.add_railing")
        row.operator("cynthia.add_balcony")

        col.operator("cynthia.add_stairs")

>>>>>>> 11d93f13

# =======================================================
#
#           REGISTER
#
# =======================================================

def register():
    bpy.utils.register_class(MeshGenerationPanel)
    register_core()


def unregister():
    bpy.utils.unregister_class(MeshGenerationPanel)
    unregister_core()

if __name__ == "__main__":
    # -- continuos updates with script watcher
    import os; os.system("clear")
    try:
        unregister()
    except Exception as e:
        print("Unregister Failed")
    finally:
        register()<|MERGE_RESOLUTION|>--- conflicted
+++ resolved
@@ -45,15 +45,12 @@
         row.operator("cynthia.add_window")
         row.operator("cynthia.add_door")
 
-<<<<<<< HEAD
-=======
         row = col.row(align=True)
         # row.operator("cynthia.add_railing")
         row.operator("cynthia.add_balcony")
 
         col.operator("cynthia.add_stairs")
 
->>>>>>> 11d93f13
 
 # =======================================================
 #
